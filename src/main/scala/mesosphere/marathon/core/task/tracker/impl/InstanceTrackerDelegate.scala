package mesosphere.marathon
package core.task.tracker.impl

import java.time.Clock
import java.util.concurrent.TimeoutException

import akka.actor.ActorRef
import akka.pattern.{AskTimeoutException, ask}
import akka.stream.scaladsl.{Keep, Sink, Source}
import akka.stream.{Materializer, OverflowStrategy, QueueOfferResult}
import akka.util.Timeout
import akka.{Done, NotUsed}
import mesosphere.marathon.core.async.ExecutionContexts
import mesosphere.marathon.core.instance.update.{InstanceChange, InstanceUpdateEffect, InstanceUpdateOperation}
import mesosphere.marathon.core.instance.{Goal, Instance}
import mesosphere.marathon.core.task.tracker.impl.InstanceTrackerActor.UpdateContext
import mesosphere.marathon.core.task.tracker.{InstanceTracker, InstanceTrackerConfig}
import mesosphere.marathon.metrics.Metrics
import mesosphere.marathon.state.{PathId, Timestamp}
import org.apache.mesos

import scala.concurrent.duration._
import scala.concurrent.{Await, ExecutionContext, Future, Promise}
import scala.util.{Failure, Success}

/**
  * Provides a [[InstanceTracker]] interface to [[InstanceTrackerActor]].
  *
  * This is used for the "global" InstanceTracker trait and it is also
  * is used internally in this package to communicate with the InstanceTracker.
  */
private[tracker] class InstanceTrackerDelegate(
    metrics: Metrics,
    clock: Clock,
    config: InstanceTrackerConfig,
    instanceTrackerRef: ActorRef)(implicit mat: Materializer) extends InstanceTracker {

  override def instancesBySpecSync: InstanceTracker.InstancesBySpec = {
    import scala.concurrent.ExecutionContext.Implicits.global
    Await.result(instancesBySpec(), instanceTrackerQueryTimeout.duration)
  }

  override def instancesBySpec()(implicit ec: ExecutionContext): Future[InstanceTracker.InstancesBySpec] =
    tasksByAppTimeMetric {
      (instanceTrackerRef ? InstanceTrackerActor.List).mapTo[InstanceTracker.InstancesBySpec].recover {
        case e: AskTimeoutException =>
          throw new TimeoutException(
            "timeout while calling list. If you know what you are doing, you can adjust the timeout " +
              s"with --${config.internalTaskTrackerRequestTimeout.name}."
          )
      }
    }

  // TODO(jdef) support pods when counting launched instances
  override def countActiveSpecInstances(appId: PathId): Future[Int] = {
    import scala.concurrent.ExecutionContext.Implicits.global
    instancesBySpec().map(_.specInstances(appId).count(instance => instance.isActive))
  }

  override def hasSpecInstancesSync(appId: PathId): Boolean = instancesBySpecSync.hasSpecInstances(appId)
  override def hasSpecInstances(appId: PathId)(implicit ec: ExecutionContext): Future[Boolean] =
    instancesBySpec().map(_.hasSpecInstances(appId))

  override def specInstancesSync(appId: PathId): Seq[Instance] =
    instancesBySpecSync.specInstances(appId)
  override def specInstances(appId: PathId)(implicit ec: ExecutionContext): Future[Seq[Instance]] =
    instancesBySpec().map(_.specInstances(appId))

  override def instance(taskId: Instance.Id): Future[Option[Instance]] =
    (instanceTrackerRef ? InstanceTrackerActor.Get(taskId)).mapTo[Option[Instance]]

  private[this] val tasksByAppTimeMetric =
    metrics.timer("debug.instance-tracker.resolve-tasks-by-app-duration")

  implicit val instanceTrackerQueryTimeout: Timeout = config.internalTaskTrackerRequestTimeout().milliseconds

  import scala.concurrent.ExecutionContext.Implicits.global

  case class QueuedUpdate(update: UpdateContext, promise: Promise[InstanceUpdateEffect])

  /**
    * Important:
    * We use a [[akka.stream.scaladsl.SourceQueue]] to serialize all instance updates *per Instance.Id*. This is important
    * since the way [[InstanceTrackerActor]] is applying/persisting those update to existing Instance state, having two
    * such update operation in parallel will result in later operation overriding the former one.
<<<<<<< HEAD
    *
=======
    * 
>>>>>>> d7f302d7
    * For this we group all [[InstanceUpdateOperation]]s in substreams hashed by [[Instance.Id.idString]] hash.
    * Number of parallel updates for *different Instance.Ids* is controlled via [[InstanceTrackerConfig.internalInstanceTrackerNumParallelUpdates]]
    * parameter.
    */
  val queue = Source
    .queue[QueuedUpdate](config.internalInstanceTrackerUpdateQueueSize(), OverflowStrategy.dropNew)
    .groupBy(config.internalInstanceTrackerNumParallelUpdates(), queued => Math.abs(queued.update.instanceId.idString.hashCode) % config.internalInstanceTrackerNumParallelUpdates())
    .mapAsync(1){
      case QueuedUpdate(update, promise) =>
        logger.debug(s"Sending update to instance tracker: ${update.operation.shortString}")
        val effectF = (instanceTrackerRef ? update)
          .mapTo[InstanceUpdateEffect]
          .transform {
<<<<<<< HEAD
            case s @ Success(_) =>
              logger.info(s"Completed processing instance update ${update.operation.shortString}"); s
            case f @ Failure(e: AskTimeoutException) =>
              logger.error(s"Timed out waiting for response for update $update", e); f
            case f @ Failure(t: Throwable) => logger.error(s"An unexpected error occurred during update processing of: $update", t); f
          }
        promise.completeWith(effectF)

        effectF // We already completed the sender promise with the future result (failed or not)
          .transform(_ => Success(Done)) // so here we map the future to a successful one to preserve the stream
=======
            case s@Success(_) => logger.info(s"Completed processing instance update ${update.operation.shortString}"); s
            case f@Failure(e: AskTimeoutException) => logger.error(s"Timed out waiting for response for update $update", e); f
            case f@Failure(t: Throwable) => logger.error(s"An unexpected error occurred during update processing of: $update", t); f
          }
        promise.completeWith(effectF)

        effectF                             // We already completed the sender promise with the future result (failed or not)
          .transform(_ => Success(Done))    // so here we map the future to a successful one to preserve the stream
>>>>>>> d7f302d7
    }
    .mergeSubstreams
    .toMat(Sink.ignore)(Keep.left)
    .run()

  override def process(stateOp: InstanceUpdateOperation): Future[InstanceUpdateEffect] = {
    val deadline = clock.now + instanceTrackerQueryTimeout.duration
    val update = InstanceTrackerActor.UpdateContext(deadline, stateOp)

    val promise = Promise[InstanceUpdateEffect]
    queue.offer(QueuedUpdate(update, promise)).map {
      case QueueOfferResult.Enqueued => logger.info(s"Queued instance update operation ${update.operation.shortString}")
      case QueueOfferResult.Dropped => throw new RuntimeException(s"Dropped instance update: $update")
      case QueueOfferResult.Failure(ex) => throw new RuntimeException(s"Failed to process instance update $update because", ex)
      case QueueOfferResult.QueueClosed => throw new RuntimeException(s"Failed to process instance update $update because the queue is closed")
    }
    promise.future
  }

  override def schedule(instance: Instance): Future[Done] = {
    require(
      instance.isScheduled,
      s"Instance ${instance.instanceId} was not in scheduled state but ${instance.state.condition}")

    import scala.concurrent.ExecutionContext.Implicits.global
    process(InstanceUpdateOperation.Schedule(instance)).map(_ => Done)
  }

  override def revert(instance: Instance): Future[Done] = {
    import scala.concurrent.ExecutionContext.Implicits.global

    process(InstanceUpdateOperation.Revert(instance)).map(_ => Done)
  }

  override def forceExpunge(instanceId: Instance.Id): Future[Done] = {
    import scala.concurrent.ExecutionContext.Implicits.global

    process(InstanceUpdateOperation.ForceExpunge(instanceId)).map(_ => Done)
  }

  override def updateStatus(instance: Instance, mesosStatus: mesos.Protos.TaskStatus, updateTime: Timestamp): Future[Done] = {
    import scala.concurrent.ExecutionContext.Implicits.global

    process(InstanceUpdateOperation.MesosUpdate(instance, mesosStatus, updateTime)).map(_ => Done)
  }

  override def reservationTimeout(instanceId: Instance.Id): Future[Done] = {
    import scala.concurrent.ExecutionContext.Implicits.global

    process(InstanceUpdateOperation.ReservationTimeout(instanceId)).map(_ => Done)
  }

  override def setGoal(instanceId: Instance.Id, goal: Goal): Future[Done] = {
    import scala.concurrent.ExecutionContext.Implicits.global

    process(InstanceUpdateOperation.GoalChange(instanceId, goal)).map(_ => Done)
  }

  override val instanceUpdates: Source[InstanceChange, NotUsed] = {
    Source.actorRef(Int.MaxValue, OverflowStrategy.fail)
      .watchTermination()(Keep.both)
      .mapMaterializedValue {
        case (ref, done) =>
          done.onComplete { _ =>
            instanceTrackerRef.tell(InstanceTrackerActor.Unsubscribe, ref)
          }(ExecutionContexts.callerThread)
          instanceTrackerRef.tell(InstanceTrackerActor.Subscribe, ref)
          NotUsed
      }
  }
}<|MERGE_RESOLUTION|>--- conflicted
+++ resolved
@@ -83,11 +83,7 @@
     * We use a [[akka.stream.scaladsl.SourceQueue]] to serialize all instance updates *per Instance.Id*. This is important
     * since the way [[InstanceTrackerActor]] is applying/persisting those update to existing Instance state, having two
     * such update operation in parallel will result in later operation overriding the former one.
-<<<<<<< HEAD
     *
-=======
-    * 
->>>>>>> d7f302d7
     * For this we group all [[InstanceUpdateOperation]]s in substreams hashed by [[Instance.Id.idString]] hash.
     * Number of parallel updates for *different Instance.Ids* is controlled via [[InstanceTrackerConfig.internalInstanceTrackerNumParallelUpdates]]
     * parameter.
@@ -101,18 +97,6 @@
         val effectF = (instanceTrackerRef ? update)
           .mapTo[InstanceUpdateEffect]
           .transform {
-<<<<<<< HEAD
-            case s @ Success(_) =>
-              logger.info(s"Completed processing instance update ${update.operation.shortString}"); s
-            case f @ Failure(e: AskTimeoutException) =>
-              logger.error(s"Timed out waiting for response for update $update", e); f
-            case f @ Failure(t: Throwable) => logger.error(s"An unexpected error occurred during update processing of: $update", t); f
-          }
-        promise.completeWith(effectF)
-
-        effectF // We already completed the sender promise with the future result (failed or not)
-          .transform(_ => Success(Done)) // so here we map the future to a successful one to preserve the stream
-=======
             case s@Success(_) => logger.info(s"Completed processing instance update ${update.operation.shortString}"); s
             case f@Failure(e: AskTimeoutException) => logger.error(s"Timed out waiting for response for update $update", e); f
             case f@Failure(t: Throwable) => logger.error(s"An unexpected error occurred during update processing of: $update", t); f
@@ -121,7 +105,6 @@
 
         effectF                             // We already completed the sender promise with the future result (failed or not)
           .transform(_ => Success(Done))    // so here we map the future to a successful one to preserve the stream
->>>>>>> d7f302d7
     }
     .mergeSubstreams
     .toMat(Sink.ignore)(Keep.left)
