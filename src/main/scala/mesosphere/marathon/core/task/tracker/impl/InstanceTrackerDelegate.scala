--- conflicted
+++ resolved
@@ -9,17 +9,11 @@
 import akka.stream.scaladsl.{Keep, Sink, Source}
 import akka.stream.{Materializer, OverflowStrategy, QueueOfferResult}
 import akka.util.Timeout
-<<<<<<< HEAD
-import mesosphere.marathon.core.instance.update.InstanceChange
-import mesosphere.marathon.core.instance.{Goal, GoalChangeReason, Instance}
-import mesosphere.marathon.core.instance.update.{InstanceUpdateEffect, InstanceUpdateOperation}
-=======
 import akka.{Done, NotUsed}
 import mesosphere.marathon.core.async.ExecutionContexts
 import mesosphere.marathon.core.instance.update.{InstanceChange, InstanceUpdateEffect, InstanceUpdateOperation}
-import mesosphere.marathon.core.instance.{Goal, Instance}
+import mesosphere.marathon.core.instance.{Goal, GoalChangeReason, Instance}
 import mesosphere.marathon.core.task.tracker.impl.InstanceTrackerActor.UpdateContext
->>>>>>> d6c843eb
 import mesosphere.marathon.core.task.tracker.{InstanceTracker, InstanceTrackerConfig}
 import mesosphere.marathon.metrics.Metrics
 import mesosphere.marathon.state.{PathId, Timestamp}
@@ -89,7 +83,7 @@
     * We use a [[akka.stream.scaladsl.SourceQueue]] to serialize all instance updates *per Instance.Id*. This is important
     * since the way [[InstanceTrackerActor]] is applying/persisting those update to existing Instance state, having two
     * such update operation in parallel will result in later operation overriding the former one.
-    * 
+    *
     * For this we group all [[InstanceUpdateOperation]]s in substreams hashed by [[Instance.Id.idString]] hash.
     * Number of parallel updates for *different Instance.Ids* is controlled via [[InstanceTrackerConfig.internalInstanceTrackerNumParallelUpdates]]
     * parameter.
@@ -103,14 +97,16 @@
         val effectF = (instanceTrackerRef ? update)
           .mapTo[InstanceUpdateEffect]
           .transform {
-            case s@Success(_) => logger.info(s"Completed processing instance update ${update.operation.shortString}"); s
-            case f@Failure(e: AskTimeoutException) => logger.error(s"Timed out waiting for response for update $update", e); f
-            case f@Failure(t: Throwable) => logger.error(s"An unexpected error occurred during update processing of: $update", t); f
+            case s @ Success(_) =>
+              logger.info(s"Completed processing instance update ${update.operation.shortString}"); s
+            case f @ Failure(e: AskTimeoutException) =>
+              logger.error(s"Timed out waiting for response for update $update", e); f
+            case f @ Failure(t: Throwable) => logger.error(s"An unexpected error occurred during update processing of: $update", t); f
           }
         promise.completeWith(effectF)
 
-        effectF                             // We already completed the sender promise with the future result (failed or not)
-          .transform(_ => Success(Done))    // so here we map the future to a successful one to preserve the stream
+        effectF // We already completed the sender promise with the future result (failed or not)
+          .transform(_ => Success(Done)) // so here we map the future to a successful one to preserve the stream
     }
     .mergeSubstreams
     .toMat(Sink.ignore)(Keep.left)
@@ -134,37 +130,30 @@
     require(
       instance.isScheduled,
       s"Instance ${instance.instanceId} was not in scheduled state but ${instance.state.condition}")
-
-    import scala.concurrent.ExecutionContext.Implicits.global
     process(InstanceUpdateOperation.Schedule(instance)).map(_ => Done)
   }
 
   override def revert(instance: Instance): Future[Done] = {
-    import scala.concurrent.ExecutionContext.Implicits.global
 
     process(InstanceUpdateOperation.Revert(instance)).map(_ => Done)
   }
 
   override def forceExpunge(instanceId: Instance.Id): Future[Done] = {
-    import scala.concurrent.ExecutionContext.Implicits.global
 
     process(InstanceUpdateOperation.ForceExpunge(instanceId)).map(_ => Done)
   }
 
   override def updateStatus(instance: Instance, mesosStatus: mesos.Protos.TaskStatus, updateTime: Timestamp): Future[Done] = {
-    import scala.concurrent.ExecutionContext.Implicits.global
 
     process(InstanceUpdateOperation.MesosUpdate(instance, mesosStatus, updateTime)).map(_ => Done)
   }
 
   override def reservationTimeout(instanceId: Instance.Id): Future[Done] = {
-    import scala.concurrent.ExecutionContext.Implicits.global
 
     process(InstanceUpdateOperation.ReservationTimeout(instanceId)).map(_ => Done)
   }
 
   override def setGoal(instanceId: Instance.Id, goal: Goal, reason: GoalChangeReason): Future[Done] = {
-    import scala.concurrent.ExecutionContext.Implicits.global
 
     logger.warn(s"adjusting $instanceId to goal $goal ($reason)")
     process(InstanceUpdateOperation.GoalChange(instanceId, goal)).map(_ => Done)
