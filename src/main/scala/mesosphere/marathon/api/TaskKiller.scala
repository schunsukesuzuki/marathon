--- conflicted
+++ resolved
@@ -22,7 +22,6 @@
 class TaskKiller @Inject() (
     instanceTracker: InstanceTracker,
     groupManager: GroupManager,
-    service: MarathonSchedulerService,
     val config: MarathonConf,
     val authenticator: Authenticator,
     val authorizer: Authorizer,
@@ -47,13 +46,9 @@
             await(killService.killInstances(activeInstances, KillReason.KillingTasksViaApi)): @silent
           } else {
             if (activeInstances.nonEmpty) {
-<<<<<<< HEAD
-              killService.killInstancesAndForget(activeInstances, KillReason.KillingTasksViaApi)
-=======
               // This is legit. We don't adjust the goal, since that should stay whatever it is.
               // However we kill the tasks associated with these instances directly via the killService.
-              service.killInstances(runSpecId, activeInstances)
->>>>>>> 413385b4
+              killService.killInstancesAndForget(activeInstances, KillReason.KillingTasksViaApi)
             }
           }: @silent
           // Return killed *and* expunged instances.
